--- conflicted
+++ resolved
@@ -58,9 +58,6 @@
         run: |
           cargo install cargo-deny
           cargo deny check
-<<<<<<< HEAD
-=======
 
->>>>>>> af57d71b
       - name: Run tests
         run: cargo test --locked --no-fail-fast