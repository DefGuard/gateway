pub mod api;
#[cfg(test)]
mod dummy;
mod iprange;
#[cfg(all(not(test), target_os = "linux"))]
mod nftables;
#[cfg(all(not(test), any(target_os = "freebsd", target_os = "macos")))]
mod packetfilter;

use std::{net::IpAddr, str::FromStr};

use ipnetwork::IpNetwork;
use iprange::{IpAddrRange, IpAddrRangeError};
use thiserror::Error;

use crate::proto;

#[derive(Clone, Debug, PartialEq)]
pub(crate) enum Address {
    Network(IpNetwork),
    Range(IpAddrRange),
}

impl Address {
    pub fn from_proto(ip: &proto::enterprise::firewall::IpAddress) -> Result<Self, FirewallError> {
        match &ip.address {
            Some(proto::enterprise::firewall::ip_address::Address::Ip(ip)) => {
                Ok(Self::Network(IpNetwork::from_str(ip).map_err(|err| {
                    FirewallError::TypeConversionError(format!("Invalid IP format: {err}"))
                })?))
            }
            Some(proto::enterprise::firewall::ip_address::Address::IpSubnet(network)) => Ok(
                Self::Network(IpNetwork::from_str(network).map_err(|err| {
                    FirewallError::TypeConversionError(format!("Invalid subnet format: {err}"))
                })?),
            ),
            Some(proto::enterprise::firewall::ip_address::Address::IpRange(range)) => {
                let start = IpAddr::from_str(&range.start).map_err(|err| {
                    FirewallError::TypeConversionError(format!("Invalid IP format: {err}"))
                })?;
                let end = IpAddr::from_str(&range.end).map_err(|err| {
                    FirewallError::TypeConversionError(format!("Invalid IP format: {err}"))
                })?;
                if start > end {
                    return Err(FirewallError::TypeConversionError(format!(
                        "Invalid IP range: start IP ({start}) is greater than end IP ({end})",
                    )));
                }
                Ok(Self::Range(IpAddrRange::new(start, end)?))
            }
            None => Err(FirewallError::TypeConversionError(format!(
                "Invalid IP address type. Must be one of Ip, IpSubnet, IpRange. Instead got {:?}",
                ip.address
            ))),
        }
    }
}

#[derive(Debug, Copy, Clone, PartialEq)]
pub(crate) enum Port {
    Any, // currently it is handled with empty Vec<Port>
    Single(u16),
    Range(u16, u16),
}

impl Port {
    pub fn from_proto(port: &proto::enterprise::firewall::Port) -> Result<Self, FirewallError> {
        match &port.port {
            Some(proto::enterprise::firewall::port::Port::SinglePort(port)) => {
                let port_u16 = u16::try_from(*port).map_err(|err| {
                    FirewallError::TypeConversionError(format!(
                        "Invalid port number ({port}): {err}"
                    ))
                })?;
                Ok(Self::Single(port_u16))
            }
            Some(proto::enterprise::firewall::port::Port::PortRange(range)) => {
                let start_u16 = u16::try_from(range.start).map_err(|err| {
                    FirewallError::TypeConversionError(format!(
                        "Invalid range start port number ({}): {err}",
                        range.start
                    ))
                })?;
                let end_u16 = u16::try_from(range.end).map_err(|err| {
                    FirewallError::TypeConversionError(format!(
                        "Invalid range end port number ({}): {err}",
                        range.end
                    ))
                })?;
                if start_u16 > end_u16 {
                    return Err(FirewallError::TypeConversionError(format!(
                        "Invalid port range: start port ({start_u16}) is greater than end port ({end_u16})"
                    )));
                }
                Ok(Self::Range(start_u16, end_u16))
            }
            _ => Err(FirewallError::TypeConversionError(format!(
                "Invalid port type. Must be one of SinglePort, PortRange. Instead got: {:?}",
                port.port
            ))),
        }
    }
}

/// As defined in `netinet/in.h`.
#[derive(Debug, Copy, Clone, PartialEq)]
#[repr(u8)]
pub(crate) enum Protocol {
    Any = libc::IPPROTO_IP as u8,
    Icmp = libc::IPPROTO_ICMP as u8,
    Tcp = libc::IPPROTO_TCP as u8,
    Udp = libc::IPPROTO_UDP as u8,
    IcmpV6 = libc::IPPROTO_ICMPV6 as u8,
}

impl Protocol {
    #[must_use]
    pub(crate) fn supports_ports(&self) -> bool {
        match self {
            Protocol::Tcp | Protocol::Udp => true,
            _ => false,
        }
    }
}

impl Protocol {
    pub(crate) const fn from_proto(
        proto: proto::enterprise::firewall::Protocol,
    ) -> Result<Self, FirewallError> {
        match proto {
            proto::enterprise::firewall::Protocol::Tcp => Ok(Self::Tcp),
            proto::enterprise::firewall::Protocol::Udp => Ok(Self::Udp),
            proto::enterprise::firewall::Protocol::Icmp => Ok(Self::Icmp),
            proto::enterprise::firewall::Protocol::Invalid => {
                Err(FirewallError::UnsupportedProtocol(proto as u8))
            }
        }
    }
}

#[derive(Debug, Default, Clone, Copy, PartialEq)]
pub(crate) enum Policy {
    #[default]
    Allow,
    Deny,
}

impl From<bool> for Policy {
    fn from(allow: bool) -> Self {
        if allow {
            Self::Allow
        } else {
            Self::Deny
        }
    }
}

impl Policy {
    #[must_use]
    pub const fn from_proto(verdict: proto::enterprise::firewall::FirewallPolicy) -> Self {
        match verdict {
            proto::enterprise::firewall::FirewallPolicy::Allow => Self::Allow,
            proto::enterprise::firewall::FirewallPolicy::Deny => Self::Deny,
        }
    }
}

#[derive(Debug, Clone, PartialEq)]
pub(crate) struct FirewallRule {
    pub comment: Option<String>,
    pub destination_addrs: Vec<Address>,
    pub destination_ports: Vec<Port>,
    pub id: i64,
    pub verdict: Policy,
    pub protocols: Vec<Protocol>,
    pub source_addrs: Vec<Address>,
    /// Whether a rule uses IPv4 (true) or IPv6 (false)
    pub ipv4: bool, // FIXME: is that really needed?
}

#[derive(Debug, Clone, PartialEq)]
pub(crate) struct FirewallConfig {
    pub rules: Vec<FirewallRule>,
    pub default_policy: Policy,
<<<<<<< HEAD
    /// Whether the rules use IPv4 (true) or IPv6 (false)
    pub ipv4: bool, // TODO: remove
=======
>>>>>>> b2821b19
}

impl FirewallConfig {
    pub fn from_proto(
        config: proto::enterprise::firewall::FirewallConfig,
    ) -> Result<Self, FirewallError> {
        debug!("Parsing following received firewall proto configuration: {config:?}");
        let mut rules = Vec::new();
        let default_policy =
            Policy::from_proto(config.default_policy.try_into().map_err(|err| {
                FirewallError::TypeConversionError(format!("Invalid default policy: {err:?}"))
            })?);
        debug!(
<<<<<<< HEAD
            "Using IPv4: {v4:?}, default firewall policy defined: {default_policy:?}. \
            Proceeding to parsing rules..."
=======
            "Default firewall policy defined: {default_policy:?}. Proceeding to parsing rules..."
>>>>>>> b2821b19
        );

        for rule in config.rules {
            debug!("Parsing the following received Defguard ACL proto rule: {rule:?}");
            let mut source_addrs = Vec::new();
            let mut destination_addrs = Vec::new();
            let mut destination_ports = Vec::new();
            let mut protocols = Vec::new();

            for addr in rule.source_addrs {
                source_addrs.push(Address::from_proto(&addr)?);
            }

            for addr in rule.destination_addrs {
                destination_addrs.push(Address::from_proto(&addr)?);
            }

            for port in rule.destination_ports {
                destination_ports.push(Port::from_proto(&port)?);
            }

            for protocol in rule.protocols {
                protocols.push(Protocol::from_proto(
                    // Since the protocol is an i32, convert it to the proto enum variant first
                    proto::enterprise::firewall::Protocol::try_from(protocol).map_err(|err| {
                        FirewallError::TypeConversionError(format!(
                            "Invalid protocol: {protocol:?}. Details: {err:?}",
                        ))
                    })?,
                )?);
            }

            let verdict = Policy::from_proto(rule.verdict.try_into().map_err(|err| {
                FirewallError::TypeConversionError(format!("Invalid rule verdict: {err:?}"))
            })?);

            let ipv4 = rule.ip_version == proto::enterprise::firewall::IpVersion::Ipv4 as i32;
            let firewall_rule = FirewallRule {
                id: rule.id,
                source_addrs,
                destination_addrs,
                destination_ports,
                protocols,
                verdict,
                ipv4,
                comment: rule.comment,
            };

            debug!("Parsed received proto rule as: {firewall_rule:?}");

            rules.push(firewall_rule);
        }

        Ok(Self {
            rules,
            default_policy,
        })
    }
}

#[derive(Debug, Error)]
pub enum FirewallError {
    #[error("IP address range: {0}")]
    IpAddrRange(#[from] IpAddrRangeError),
    #[error("Io error: {0}")]
    Io(#[from] std::io::Error),
    #[error("Type conversion error: {0}")]
    TypeConversionError(String),
    #[error("Out of memory: {0}")]
    OutOfMemory(String),
    #[error("Unsupported protocol: {0}")]
    UnsupportedProtocol(u8),
    #[cfg(target_os = "linux")]
    #[error("Netlink error: {0}")]
    NetlinkError(String),
    #[error("Invalid configuration: {0}")]
    InvalidConfiguration(String),
    #[error(
        "Firewall transaction not started. Start the firewall transaction first in order to \
        interact with the firewall API."
    )]
    TransactionNotStarted,
    #[error("Firewall transaction failed: {0}")]
    TransactionFailed(String),
}<|MERGE_RESOLUTION|>--- conflicted
+++ resolved
@@ -4,7 +4,7 @@
 mod iprange;
 #[cfg(all(not(test), target_os = "linux"))]
 mod nftables;
-#[cfg(all(not(test), any(target_os = "freebsd", target_os = "macos")))]
+#[cfg(any(target_os = "freebsd", target_os = "macos"))]
 mod packetfilter;
 
 use std::{net::IpAddr, str::FromStr};
@@ -164,6 +164,14 @@
         }
     }
 }
+
+// struct AddressIter<'a>(&'a [Address]);
+
+// impl<'a> Iterator for AddressIter<'a> {
+//     type Item = IpNetwork;
+
+//     fn next(&mut self) -> Option<Self::Item> {}
+// }
 
 #[derive(Debug, Clone, PartialEq)]
 pub(crate) struct FirewallRule {
@@ -178,15 +186,16 @@
     pub ipv4: bool, // FIXME: is that really needed?
 }
 
+// impl FirewallRule {
+//     pub fn iter_source_addrs(&self) -> AddressIter {
+//         AddressIter(self.destination_addrs.as_slice())
+//     }
+// }
+
 #[derive(Debug, Clone, PartialEq)]
 pub(crate) struct FirewallConfig {
     pub rules: Vec<FirewallRule>,
     pub default_policy: Policy,
-<<<<<<< HEAD
-    /// Whether the rules use IPv4 (true) or IPv6 (false)
-    pub ipv4: bool, // TODO: remove
-=======
->>>>>>> b2821b19
 }
 
 impl FirewallConfig {
@@ -200,12 +209,7 @@
                 FirewallError::TypeConversionError(format!("Invalid default policy: {err:?}"))
             })?);
         debug!(
-<<<<<<< HEAD
-            "Using IPv4: {v4:?}, default firewall policy defined: {default_policy:?}. \
-            Proceeding to parsing rules..."
-=======
             "Default firewall policy defined: {default_policy:?}. Proceeding to parsing rules..."
->>>>>>> b2821b19
         );
 
         for rule in config.rules {
