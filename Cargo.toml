--- conflicted
+++ resolved
@@ -1,10 +1,6 @@
 [package]
 name = "defguard-gateway"
-<<<<<<< HEAD
-version = "1.1.0"
-=======
-version = "1.1.2"
->>>>>>> 2ee87d77
+version = "1.1.4"
 edition = "2021"
 
 [dependencies]
@@ -15,12 +11,8 @@
     "std",
 ] }
 clap = { version = "4.5", features = ["derive", "env"] }
-<<<<<<< HEAD
-# defguard_wireguard_rs = { git = "https://github.com/DefGuard/wireguard-rs.git", rev = "v0.5.0" }
+# defguard_wireguard_rs = { git = "https://github.com/DefGuard/wireguard-rs.git", rev = "v0.6.1" }
 defguard_wireguard_rs = { path = "../wireguard-rs" }
-=======
-defguard_wireguard_rs = { git = "https://github.com/DefGuard/wireguard-rs.git", rev = "v0.6.1" }
->>>>>>> 2ee87d77
 env_logger = "0.11"
 gethostname = "0.5"
 log = "0.4"
